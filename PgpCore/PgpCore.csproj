﻿<Project Sdk="Microsoft.NET.Sdk">

  <PropertyGroup>
    <TargetFramework>netstandard1.3</TargetFramework>
    <Description>.NET Standard class library for using PGP</Description>
    <Authors>mattosaurus</Authors>
    <Company />
    <Product>PgpCore</Product>
    <GeneratePackageOnBuild>True</GeneratePackageOnBuild>
    <PackageProjectUrl>https://github.com/mattosaurus/PgpCore</PackageProjectUrl>
    <RepositoryUrl>https://github.com/mattosaurus/PgpCore</RepositoryUrl>
    <PackageTags>PGP .NET Core</PackageTags>
<<<<<<< HEAD
    <Version>1.4.0</Version>
    <AssemblyVersion>1.4.0.0</AssemblyVersion>
    <FileVersion>1.4.0.0</FileVersion>
    <PackageReleaseNotes>Allow encrypt and sign with multiple keys</PackageReleaseNotes>
    <PackageLicenseUrl>https://github.com/mattosaurus/PgpCore/blob/master/LICENSE</PackageLicenseUrl>
=======
    <Version>1.5.0</Version>
    <AssemblyVersion>1.5.0.0</AssemblyVersion>
    <FileVersion>1.5.0.0</FileVersion>
    <PackageReleaseNotes>v1.5.0 - Add Verify method to verify signatures, add unit tests</PackageReleaseNotes>
    <PackageLicenseExpression>MIT</PackageLicenseExpression>
>>>>>>> a2e7b619
  </PropertyGroup>

  <ItemGroup>
    <PackageReference Include="BouncyCastle.NetCore" Version="1.8.2" />
  </ItemGroup>

</Project><|MERGE_RESOLUTION|>--- conflicted
+++ resolved
@@ -10,19 +10,11 @@
     <PackageProjectUrl>https://github.com/mattosaurus/PgpCore</PackageProjectUrl>
     <RepositoryUrl>https://github.com/mattosaurus/PgpCore</RepositoryUrl>
     <PackageTags>PGP .NET Core</PackageTags>
-<<<<<<< HEAD
-    <Version>1.4.0</Version>
-    <AssemblyVersion>1.4.0.0</AssemblyVersion>
-    <FileVersion>1.4.0.0</FileVersion>
-    <PackageReleaseNotes>Allow encrypt and sign with multiple keys</PackageReleaseNotes>
-    <PackageLicenseUrl>https://github.com/mattosaurus/PgpCore/blob/master/LICENSE</PackageLicenseUrl>
-=======
     <Version>1.5.0</Version>
     <AssemblyVersion>1.5.0.0</AssemblyVersion>
     <FileVersion>1.5.0.0</FileVersion>
     <PackageReleaseNotes>v1.5.0 - Add Verify method to verify signatures, add unit tests</PackageReleaseNotes>
     <PackageLicenseExpression>MIT</PackageLicenseExpression>
->>>>>>> a2e7b619
   </PropertyGroup>
 
   <ItemGroup>
