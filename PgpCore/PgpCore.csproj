﻿<Project Sdk="Microsoft.NET.Sdk">

  <PropertyGroup>
    <TargetFramework>netstandard1.3</TargetFramework>
    <Description>.NET Standard class library for using PGP</Description>
    <Authors>mattosaurus</Authors>
    <Company />
    <Product>PgpCore</Product>
    <GeneratePackageOnBuild>True</GeneratePackageOnBuild>
    <PackageProjectUrl>https://github.com/mattosaurus/PgpCore</PackageProjectUrl>
    <RepositoryUrl>https://github.com/mattosaurus/PgpCore</RepositoryUrl>
<<<<<<< HEAD
    <PackageTags>PGP .NET Core</PackageTags>
    <Version>1.2.0</Version>
    <AssemblyVersion>1.2.0.0</AssemblyVersion>
    <FileVersion>1.2.0.0</FileVersion>
    <PackageReleaseNotes>Fixed signed files and added test app.</PackageReleaseNotes>
=======
    <PackageTags>PGP .NET Core Standard</PackageTags>
    <Version>1.1.1</Version>
    <AssemblyVersion>1.1.1.0</AssemblyVersion>
    <FileVersion>1.1.1.0</FileVersion>
    <PackageReleaseNotes>Updated to .NET Standard 1.3</PackageReleaseNotes>
>>>>>>> 1170182c
  </PropertyGroup>

  <ItemGroup>
    <PackageReference Include="BouncyCastle.NetCore" Version="1.8.2" />
  </ItemGroup>

</Project><|MERGE_RESOLUTION|>--- conflicted
+++ resolved
@@ -9,19 +9,11 @@
     <GeneratePackageOnBuild>True</GeneratePackageOnBuild>
     <PackageProjectUrl>https://github.com/mattosaurus/PgpCore</PackageProjectUrl>
     <RepositoryUrl>https://github.com/mattosaurus/PgpCore</RepositoryUrl>
-<<<<<<< HEAD
     <PackageTags>PGP .NET Core</PackageTags>
     <Version>1.2.0</Version>
     <AssemblyVersion>1.2.0.0</AssemblyVersion>
     <FileVersion>1.2.0.0</FileVersion>
     <PackageReleaseNotes>Fixed signed files and added test app.</PackageReleaseNotes>
-=======
-    <PackageTags>PGP .NET Core Standard</PackageTags>
-    <Version>1.1.1</Version>
-    <AssemblyVersion>1.1.1.0</AssemblyVersion>
-    <FileVersion>1.1.1.0</FileVersion>
-    <PackageReleaseNotes>Updated to .NET Standard 1.3</PackageReleaseNotes>
->>>>>>> 1170182c
   </PropertyGroup>
 
   <ItemGroup>
